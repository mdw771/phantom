#!/usr/bin/env python
# -*- coding: utf-8 -*-

# #########################################################################
# Copyright (c) 2016, UChicago Argonne, LLC. All rights reserved.         #
#                                                                         #
# Copyright 2016. UChicago Argonne, LLC. This software was produced       #
# under U.S. Government contract DE-AC02-06CH11357 for Argonne National   #
# Laboratory (ANL), which is operated by UChicago Argonne, LLC for the    #
# U.S. Department of Energy. The U.S. Government has rights to use,       #
# reproduce, and distribute this software.  NEITHER THE GOVERNMENT NOR    #
# UChicago Argonne, LLC MAKES ANY WARRANTY, EXPRESS OR IMPLIED, OR        #
# ASSUMES ANY LIABILITY FOR THE USE OF THIS SOFTWARE.  If software is     #
# modified to produce derivative works, such modified software should     #
# be clearly marked, so as not to confuse it with the version available   #
# from ANL.                                                               #
#                                                                         #
# Additionally, redistribution and use in source and binary forms, with   #
# or without modification, are permitted provided that the following      #
# conditions are met:                                                     #
#                                                                         #
#     * Redistributions of source code must retain the above copyright    #
#       notice, this list of conditions and the following disclaimer.     #
#                                                                         #
#     * Redistributions in binary form must reproduce the above copyright #
#       notice, this list of conditions and the following disclaimer in   #
#       the documentation and/or other materials provided with the        #
#       distribution.                                                     #
#                                                                         #
#     * Neither the name of UChicago Argonne, LLC, Argonne National       #
#       Laboratory, ANL, the U.S. Government, nor the names of its        #
#       contributors may be used to endorse or promote products derived   #
#       from this software without specific prior written permission.     #
#                                                                         #
# THIS SOFTWARE IS PROVIDED BY UChicago Argonne, LLC AND CONTRIBUTORS     #
# "AS IS" AND ANY EXPRESS OR IMPLIED WARRANTIES, INCLUDING, BUT NOT       #
# LIMITED TO, THE IMPLIED WARRANTIES OF MERCHANTABILITY AND FITNESS       #
# FOR A PARTICULAR PURPOSE ARE DISCLAIMED. IN NO EVENT SHALL UChicago     #
# Argonne, LLC OR CONTRIBUTORS BE LIABLE FOR ANY DIRECT, INDIRECT,        #
# INCIDENTAL, SPECIAL, EXEMPLARY, OR CONSEQUENTIAL DAMAGES (INCLUDING,    #
# BUT NOT LIMITED TO, PROCUREMENT OF SUBSTITUTE GOODS OR SERVICES;        #
# LOSS OF USE, DATA, OR PROFITS; OR BUSINESS INTERRUPTION) HOWEVER        #
# CAUSED AND ON ANY THEORY OF LIABILITY, WHETHER IN CONTRACT, STRICT      #
# LIABILITY, OR TORT (INCLUDING NEGLIGENCE OR OTHERWISE) ARISING IN       #
# ANY WAY OUT OF THE USE OF THIS SOFTWARE, EVEN IF ADVISED OF THE         #
# POSSIBILITY OF SUCH DAMAGE.                                             #
# #########################################################################

from __future__ import (absolute_import, division, print_function,
                        unicode_literals)

import numpy as np
import scipy.ndimage
import logging
import warnings

logger = logging.getLogger(__name__)

__author__ = "Doga Gursoy"
__copyright__ = "Copyright (c) 2016, UChicago Argonne, LLC."
__docformat__ = 'restructuredtext en'
__all__ = ['ImageQuality','background_mask','compute_quality']

class ImageQuality(object):
<<<<<<< HEAD
    """Stores information about image quality"""
    def __init__(self, original, reconstruction, method=''):
=======
    """Stores information about image quality

    Attributes
    ----------------
    orig : numpy.ndarray
    recon : numpy.ndarray
    qualities : list of scalars
    maps : list of numpy.ndarray
    scales : list of scalars
    """
    def __init__(self, original, reconstruction):
>>>>>>> 747931bc
        self.orig = original.astype(np.float)
        self.recon = reconstruction.astype(np.float)
        assert(self.orig.shape == self.recon.shape)
        assert(self.orig.ndim == 2)
        self.qualities = []
        self.maps = []
        self.scales = []
        self.method = method

    def __str__(self):
        return "QUALITY: " + str(self.qualities) + "\nSCALES: " + str(self.scales)

    def __add__(self, other):
        self.qualities += other.qualities
        self.maps += other.maps
        self.scales += other.scales
        return self

    def add_quality(self,quality,scale,maps=None):
        '''
        Parameters
        -----------
        quality : scalar, list
            The average quality for the image
        map : array, list of arrays, optional
            the local quality rating across the image
        scale : scalar, list
            the size scale at which the quality was calculated
        '''
        if type(quality) is list:
            self.qualities += quality
            self.scales += scale
            if maps is None:
                maps = [None]*len(quality)
            self.maps += maps
        else:
            self.qualities.append(quality)
            self.scales.append(scale)
            self.maps.append(maps)

    def sort(self):
        """Sorts the qualities by scale. #STUB"""
        warnings.warn("ImageQuality.sort is not yet implmemented.")

def compute_quality(reference,reconstructions,method="MSSSIM", L=1):
    """
    Computes image quality metrics for each of the reconstructions.

    Parameters
    ---------
    reference : array
        the discrete reference image. In a future release, we will
        determine the best way to compare a continuous domain to a discrete
        reconstruction.
    reconstructions : list of arrays
        A list of discrete reconstructions
    method : string, optional
        The quality metric desired for this comparison.
        Options include: SSIM, MSSSIM
    L : scalar
        The dynamic range of the data. This value is 1 for float representations
        and 2^bitdepth for integer representations.

    Returns
    ---------
    metrics : list of ImageQuality
    """
    if not (type(reconstructions) is list):
        reconstructions = [reconstructions]

<<<<<<< HEAD
    dictionary = {"SSIM": _compute_ssim, "MSSSIM": _compute_msssim, "VIFp": _compute_vifp}
    method_func = dictionary[method]
=======
    dictionary = {"SSIM": _compute_ssim, "MSSSIM": _compute_msssim,
                "FSIM": _calculate_FSIM}
    method = dictionary[method]
>>>>>>> 747931bc

    metrics = []
    for image in reconstructions:
        IQ = ImageQuality(reference, image, method)
        IQ = method_func(IQ, L=L)
        metrics.append(IQ)

    return metrics

def background_mask(phantom, shape):
    """Returns the background mask.

    Parameters
    ----------
    phantom : Phantom
    shape : ndarray

    Returns
    -------
    ndarray, bool
        True if pixel belongs to (an assumed) background.
    """
    dx, dy = shape
    _x = np.arange(0, 1, 1 / dx)
    _y = np.arange(0, 1, 1 / dy)
    px, py = np.meshgrid(_x, _y)

    mask = np.zeros(shape, dtype=np.bool)
    mask += (px - 0.5)**2 + (py - 0.5)**2 < 0.5**2
    for m in range(phantom.population):
        x = phantom.feature[m].center.x
        y = phantom.feature[m].center.y
        rad = phantom.feature[m].radius
        mask -= (px - x)**2 + (py - y)**2 < rad**2
    return mask

<<<<<<< HEAD
def _compute_vifp(imQual, nlevels=5, sigma=1.2, L=None):
    """ Calculates the Visual Information Fidelity (VIFp) between two images in
    in a multiscale pixel domain with scalar.

    -----------COPYRIGHT NOTICE STARTS WITH THIS LINE------------
    Copyright (c) 2005 The University of Texas at Austin
    All rights reserved.

    Permission is hereby granted, without written agreement and without license or
    royalty fees, to use, copy, modify, and distribute this code (the source files)
    and its documentation for any purpose, provided that the copyright notice in
    its entirety appear in all copies of this code, and the original source of this
    code, Laboratory for Image and Video Engineering
    (LIVE, http://live.ece.utexas.edu) at the University of Texas at Austin
    (UT Austin, http://www.utexas.edu), is acknowledged in any publication that
    reports research using this code. The research is to be cited in the
    bibliography as:

    H. R. Sheikh and A. C. Bovik, "Image Information and Visual Quality", IEEE
    Transactions on Image Processing, (to appear).

    IN NO EVENT SHALL THE UNIVERSITY OF TEXAS AT AUSTIN BE LIABLE TO ANY PARTY FOR
    DIRECT, INDIRECT, SPECIAL, INCIDENTAL, OR CONSEQUENTIAL DAMAGES ARISING OUT OF
    THE USE OF THIS DATABASE AND ITS DOCUMENTATION, EVEN IF THE UNIVERSITY OF TEXAS
    AT AUSTIN HAS BEEN ADVISED OF THE POSSIBILITY OF SUCH DAMAGE.

    THE UNIVERSITY OF TEXAS AT AUSTIN SPECIFICALLY DISCLAIMS ANY WARRANTIES,
    INCLUDING, BUT NOT LIMITED TO, THE IMPLIED WARRANTIES OF MERCHANTABILITY AND
    FITNESS FOR A PARTICULAR PURPOSE. THE DATABASE PROVIDED HEREUNDER IS ON AN "AS
    IS" BASIS, AND THE UNIVERSITY OF TEXAS AT AUSTIN HAS NO OBLIGATION TO PROVIDE
    MAINTENANCE, SUPPORT, UPDATES, ENHANCEMENTS, OR MODIFICATIONS.
    -----------COPYRIGHT NOTICE ENDS WITH THIS LINE------------

    Parameters
    -----------

    Returns
    -----------

    """
    ref = imQual.orig
    dist = imQual.recon

    sigmaN_sq = 2 # used to tune response
    eps = 1e-10

    for level in range(0, nlevels):
        # Downsampling
        if (level > 0):
            ref = scipy.ndimage.uniform_filter(ref, 2)
            dist = scipy.ndimage.uniform_filter(dist, 2)
            ref = ref[::2, ::2]
            dist = dist[::2, ::2]

        # TODO: @Daniel convolving with a low pass 11x11 normalized gaussian
        mu1 = scipy.ndimage.gaussian_filter(ref, sigma)
        mu2 = scipy.ndimage.gaussian_filter(dist, sigma)

        sigma1_sq = scipy.ndimage.gaussian_filter((ref-mu1)**2,         sigma)
        sigma2_sq = scipy.ndimage.gaussian_filter((dist-mu2)**2,        sigma)
        sigma12   = scipy.ndimage.gaussian_filter((ref-mu1)*(dist-mu2), sigma)

        g = sigma12 / (sigma1_sq + eps)
        sigmav_sq = sigma2_sq - g * sigma12

        # Calculate VIF
        numator = np.log2(1 + g**2 * sigma1_sq / (sigmav_sq + sigmaN_sq))
        denator = np.sum(np.log2(1 + sigma1_sq / sigmaN_sq))

        vifmap = numator/denator
        vifp = np.sum(vifmap)
        # Normalize the map because we want values between 1 and 0
        vifmap *= vifmap.size

        scale = sigma*2**level
        imQual.add_quality(vifp,scale,maps=vifmap)

    return imQual

def _compute_msssim(imQual, nlevels=5, sigma=1.2, L=1, K=(0.01,0.03)):
=======
from phasepack import phasecongmono as _phasecongmono
import matplotlib.pyplot as plt
def _calculate_FSIM(imQual, nlevels=5, nwavelets=16, L=None):
    """
    FSIM Index with automatic downsampling, Version 1.0
    Copyright(c) 2010 Lin ZHANG, Lei Zhang, Xuanqin Mou and David Zhang
    All Rights Reserved.
    ----------------------------------------------------------------------
    Permission to use, copy, or modify this software and its documentation
    for educational and research purposes only and without fee is here
    granted, provided that this copyright notice and the original authors'
    names appear on all copies and supporting documentation. This program
    shall not be used, rewritten, or adapted as the basis of a commercial
    software or hardware product without first obtaining permission of the
    authors. The authors make no representations about the suitability of
    this software for any purpose. It is provided "as is" without express
    or implied warranty.
    ----------------------------------------------------------------------
    Lin Zhang, Lei Zhang, Xuanqin Mou, and David Zhang,"FSIM: a feature
    similarity index for image qualtiy assessment", IEEE Transactions on Image
    Processing, vol. 20, no. 8, pp. 2378-2386, 2011.

    ----------------------------------------------------------------------
    An implementation of the algorithm for calculating the Feature SIMilarity
    (FSIM) index was ported to Python.

    Parameters
    --------------------------
    imQual : ImageQuality
    imageRef : numpy.ndarray
        the first image being compared
    imageDis : numpy.ndarray
        the second image being compared. Given 2 test images img1 and img2.
        For gray-scale images, their dynamic range should be 0-255. For
        colorful images, the dynamic range of each color channel should be
        0-255.

    Returns
    ------------------
    FSIM : scalar
        the similarty score calculated using FSIM algorithm. FSIM only
        considers the luminance component of images. For colorful images,
        convert to grayscale first.
    FSIMmap : numpy.ndarray
        local similarity score
    """

    Y1 = imQual.orig
    Y2 = imQual.recon

    # CHECK INPUTS FOR VALIDITY
    # assert that there is at least one level requested
    assert(nlevels > 0)
    # assert that the image never becomes smaller than the filter
    (M,N) = Y1.shape
    min_img_width = min(M,N)/(2**(nlevels-1))
    max_filter_width = 1.2*2
    assert(min_img_width >= max_filter_width)

    for scale in range(0,nlevels):
        # sigma = 1.2 is approximately correct because the width of the scharr
        # and min wavelet filter (phase congruency filter) is 3.
        sigma = 1.2*2**scale

        F = 2 # Downsample the image
        aveY1 = scipy.ndimage.filters.uniform_filter(Y1,size=F)
        aveY2 = scipy.ndimage.filters.uniform_filter(Y2,size=F)
        Y1 = aveY1[::F,::F]
        Y2 = aveY2[::F,::F]

        # Calculate the phase congruency maps
        [PC1,Orient1,ft1,T1] = _phasecongmono(Y1, nscale=nwavelets)
        [PC2,Orient2,ft2,T2] = _phasecongmono(Y2, nscale=nwavelets)

        # Calculate the gradient magnitude map using Scharr filters
        dx = np.array([[3.  ,0.  ,-3. ],
                       [10. ,0.  ,-10.],
                       [3.  ,0.  ,-3. ]])/16
        dy = np.array([[3.  ,10. ,3.  ],
                       [0.  ,0.  ,0.  ],
                       [-3. ,-10.,-3. ]])/16

        IxY1 = scipy.ndimage.filters.convolve(Y1, dx)
        IyY1 = scipy.ndimage.filters.convolve(Y1, dy)
        gradientMap1 = np.sqrt(IxY1**2 + IyY1**2)

        IxY2 = scipy.ndimage.filters.convolve(Y2, dx)
        IyY2 = scipy.ndimage.filters.convolve(Y2, dy)
        gradientMap2 = np.sqrt(IxY2**2 + IyY2**2)

        # Calculate the FSIM
        T1 = 0.85   # fixed and depends on dynamic range of PC values
        T2 = 160    # fixed and depends on dynamic range of GM values
        PCSimMatrix = (2 * PC1 * PC2 + T1) / (PC1**2 + PC2**2 + T1)
        gradientSimMatrix = (2*gradientMap1*gradientMap2 + T2)
                            / (gradientMap1**2 + gradientMap2**2 + T2)
        PCm = np.maximum(PC1, PC2)
        FSIMmap = gradientSimMatrix * PCSimMatrix
        FSIM = np.sum(FSIMmap * PCm) / np.sum(PCm)
        imQual.add_quality(FSIM, sigma, maps=FSIMmap)

    return imQual

def _compute_msssim(imQual, nlevels=5, filtersize=(11,11), sigma=1.2, L=255, K=(0.01,0.03)):
>>>>>>> 747931bc
    '''
    An implementation of the Multi-Scale Structural SIMilarity index (MS-SSIM).

    References
    -------------
    Multi-scale Structural Similarity Index (MS-SSIM)
    Z. Wang, E. P. Simoncelli and A. C. Bovik, "Multi-scale structural similarity
    for image quality assessment," Invited Paper, IEEE Asilomar Conference on
    Signals, Systems and Computers, Nov. 2003

    Parameters
    -------------
    imQual : ImageQuality
    nlevels : int
        The max number of levels to analyze
    sigma : float
        Sets the standard deviation of the gaussian filter. This setting
        determines the minimum scale at which quality is assessed.
    L : scalar
        The dynamic range of the data. This value is 1 for float representations
        and 2^bitdepth for integer representations.
    K : 2-tuple
        A list of two constants which help prevent division by zero.

    Returns
    --------------
    imQual : ImageQuality
        A struct used to organize image quality information.
    '''
    img1 = imQual.orig
    img2 = imQual.recon

    # CHECK INPUTS FOR VALIDITY
    # assert that there is at least one level requested
    assert(nlevels > 0)
    # assert that the image never becomes smaller than the filter
    (M,N) = img1.shape
    min_img_width = min(M,N)/(2**(nlevels-1))
    max_filter_width = sigma*2
    assert(min_img_width >= max_filter_width)

    # The relative imporance of each level as determined by human experimentation
    #weight = [0.0448, 0.2856, 0.3001, 0.2363, 0.1333]

    for l in range(0,nlevels):
        imQual += _compute_ssim(ImageQuality(img1,img2), sigma=sigma, L=L, K=K, scale=sigma*2**l);
        if l == nlevels-1: break

        # Apply lowpass filter retain size, reflect at edges
        filtered_im1 = scipy.ndimage.filters.uniform_filter(img1, size=2)
        filtered_im2 = scipy.ndimage.filters.uniform_filter(img2, size=2)
        # Downsample by factor of two using numpy slicing
        img1 = filtered_im1[::2,::2]
        img2 = filtered_im2[::2,::2]

    return imQual

def _compute_ssim(imQual, sigma=1.2, L=1, K=(0.01,0.03), scale=None):
    """
    A modified version of the Structural SIMilarity index (SSIM) based on an
    implementation by Helder C. R. de Oliveira, based on the implementation by
    Antoine Vacavant, ISIT lab, antoine.vacavant@iut.u-clermont1.fr
    http://isit.u-clermont1.fr/~anvacava

    References
    -------------
    Z. Wang, A. C. Bovik, H. R. Sheikh and E. P. Simoncelli. Image quality
    assessment: From error visibility to structural similarity. IEEE
    Transactions on Image Processing, 13(4):600--612, 2004.

    Z. Wang and A. C. Bovik. Mean squared error: Love it or leave it? - A new
    look at signal fidelity measures. IEEE Signal Processing Magazine,
    26(1):98--117, 2009.

    Attributes
    ----------
    imQual : ImageQuality
    L : scalar
        The dynamic range of the data. This value is 1 for float representations
        and 2^bitdepth for integer representations.
    sigma : list, optional
        The standard deviation of the gaussian filter.
    Returns
    ----------
    imQual : ImageQuality
        A struct used to organize image quality information.
    """
    if scale == None:
        scale = sigma

    c_1 = (K[0]*L)**2
    c_2 = (K[1]*L)**2

    # Convert image matrices to double precision (like in the Matlab version)
    img1 = imQual.orig
    img2 = imQual.recon

    # Means obtained by Gaussian filtering of inputs
    mu_1 = scipy.ndimage.filters.gaussian_filter(img1, sigma)
    mu_2 = scipy.ndimage.filters.gaussian_filter(img2, sigma)

    # Squares of means
    mu_1_sq = mu_1**2
    mu_2_sq = mu_2**2
    mu_1_mu_2 = mu_1 * mu_2

    # Squares of input matrices
    im1_sq = img1**2
    im2_sq = img2**2
    im12 = img1*img2

    # Variances obtained by Gaussian filtering of inputs' squares
    sigma_1_sq = scipy.ndimage.filters.gaussian_filter(im1_sq, sigma)
    sigma_2_sq = scipy.ndimage.filters.gaussian_filter(im2_sq, sigma)

    # Covariance
    sigma_12 = scipy.ndimage.filters.gaussian_filter(im12, sigma)

    # Centered squares of variances
    sigma_1_sq -= mu_1_sq
    sigma_2_sq -= mu_2_sq
    sigma_12 -= mu_1_mu_2

    if (c_1 > 0) & (c_2 > 0):
        ssim_map = ((2*mu_1_mu_2 + c_1) * (2*sigma_12 + c_2)) / ((mu_1_sq + mu_2_sq + c_1) * (sigma_1_sq + sigma_2_sq + c_2))
    else:
        numerator1 = 2 * mu_1_mu_2 + c_1
        numerator2 = 2 * sigma_12 + c_2

        denominator1 = mu_1_sq + mu_2_sq + c_1
        denominator2 = sigma_1_sq + sigma_2_sq + c_2

        ssim_map = np.ones(mu_1.size)

        index = (denominator1 * denominator2 > 0)

        ssim_map[index] = (numerator1[index] * numerator2[index]) / (denominator1[index] * denominator2[index])
        index = (denominator1 != 0) & (denominator2 == 0)
        ssim_map[index] = (numerator1[index] / denominator1[index])**4

    # return SSIM
    index = np.mean(ssim_map)
    imQual.add_quality(index, scale, maps=ssim_map)
    return imQual<|MERGE_RESOLUTION|>--- conflicted
+++ resolved
@@ -62,10 +62,6 @@
 __all__ = ['ImageQuality','background_mask','compute_quality']
 
 class ImageQuality(object):
-<<<<<<< HEAD
-    """Stores information about image quality"""
-    def __init__(self, original, reconstruction, method=''):
-=======
     """Stores information about image quality
 
     Attributes
@@ -76,8 +72,7 @@
     maps : list of numpy.ndarray
     scales : list of scalars
     """
-    def __init__(self, original, reconstruction):
->>>>>>> 747931bc
+    def __init__(self, original, reconstruction, method=''):
         self.orig = original.astype(np.float)
         self.recon = reconstruction.astype(np.float)
         assert(self.orig.shape == self.recon.shape)
@@ -148,14 +143,8 @@
     if not (type(reconstructions) is list):
         reconstructions = [reconstructions]
 
-<<<<<<< HEAD
-    dictionary = {"SSIM": _compute_ssim, "MSSSIM": _compute_msssim, "VIFp": _compute_vifp}
+    dictionary = {"SSIM": _compute_ssim, "MSSSIM": _compute_msssim, "VIFp": _compute_vifp, "FSIM": _calculate_FSIM}
     method_func = dictionary[method]
-=======
-    dictionary = {"SSIM": _compute_ssim, "MSSSIM": _compute_msssim,
-                "FSIM": _calculate_FSIM}
-    method = dictionary[method]
->>>>>>> 747931bc
 
     metrics = []
     for image in reconstructions:
@@ -192,7 +181,6 @@
         mask -= (px - x)**2 + (py - y)**2 < rad**2
     return mask
 
-<<<<<<< HEAD
 def _compute_vifp(imQual, nlevels=5, sigma=1.2, L=None):
     """ Calculates the Visual Information Fidelity (VIFp) between two images in
     in a multiscale pixel domain with scalar.
@@ -272,10 +260,7 @@
 
     return imQual
 
-def _compute_msssim(imQual, nlevels=5, sigma=1.2, L=1, K=(0.01,0.03)):
-=======
 from phasepack import phasecongmono as _phasecongmono
-import matplotlib.pyplot as plt
 def _calculate_FSIM(imQual, nlevels=5, nwavelets=16, L=None):
     """
     FSIM Index with automatic downsampling, Version 1.0
@@ -377,8 +362,7 @@
 
     return imQual
 
-def _compute_msssim(imQual, nlevels=5, filtersize=(11,11), sigma=1.2, L=255, K=(0.01,0.03)):
->>>>>>> 747931bc
+def _compute_msssim(imQual, nlevels=5, sigma=1.2, L=1, K=(0.01,0.03)):
     '''
     An implementation of the Multi-Scale Structural SIMilarity index (MS-SSIM).
 
