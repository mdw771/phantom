#!/usr/bin/env python
# -*- coding: utf-8 -*-

# #########################################################################
# Copyright (c) 2016, UChicago Argonne, LLC. All rights reserved.         #
#                                                                         #
# Copyright 2016. UChicago Argonne, LLC. This software was produced       #
# under U.S. Government contract DE-AC02-06CH11357 for Argonne National   #
# Laboratory (ANL), which is operated by UChicago Argonne, LLC for the    #
# U.S. Department of Energy. The U.S. Government has rights to use,       #
# reproduce, and distribute this software.  NEITHER THE GOVERNMENT NOR    #
# UChicago Argonne, LLC MAKES ANY WARRANTY, EXPRESS OR IMPLIED, OR        #
# ASSUMES ANY LIABILITY FOR THE USE OF THIS SOFTWARE.  If software is     #
# modified to produce derivative works, such modified software should     #
# be clearly marked, so as not to confuse it with the version available   #
# from ANL.                                                               #
#                                                                         #
# Additionally, redistribution and use in source and binary forms, with   #
# or without modification, are permitted provided that the following      #
# conditions are met:                                                     #
#                                                                         #
#     * Redistributions of source code must retain the above copyright    #
#       notice, this list of conditions and the following disclaimer.     #
#                                                                         #
#     * Redistributions in binary form must reproduce the above copyright #
#       notice, this list of conditions and the following disclaimer in   #
#       the documentation and/or other materials provided with the        #
#       distribution.                                                     #
#                                                                         #
#     * Neither the name of UChicago Argonne, LLC, Argonne National       #
#       Laboratory, ANL, the U.S. Government, nor the names of its        #
#       contributors may be used to endorse or promote products derived   #
#       from this software without specific prior written permission.     #
#                                                                         #
# THIS SOFTWARE IS PROVIDED BY UChicago Argonne, LLC AND CONTRIBUTORS     #
# "AS IS" AND ANY EXPRESS OR IMPLIED WARRANTIES, INCLUDING, BUT NOT       #
# LIMITED TO, THE IMPLIED WARRANTIES OF MERCHANTABILITY AND FITNESS       #
# FOR A PARTICULAR PURPOSE ARE DISCLAIMED. IN NO EVENT SHALL UChicago     #
# Argonne, LLC OR CONTRIBUTORS BE LIABLE FOR ANY DIRECT, INDIRECT,        #
# INCIDENTAL, SPECIAL, EXEMPLARY, OR CONSEQUENTIAL DAMAGES (INCLUDING,    #
# BUT NOT LIMITED TO, PROCUREMENT OF SUBSTITUTE GOODS OR SERVICES;        #
# LOSS OF USE, DATA, OR PROFITS; OR BUSINESS INTERRUPTION) HOWEVER        #
# CAUSED AND ON ANY THEORY OF LIABILITY, WHETHER IN CONTRACT, STRICT      #
# LIABILITY, OR TORT (INCLUDING NEGLIGENCE OR OTHERWISE) ARISING IN       #
# ANY WAY OUT OF THE USE OF THIS SOFTWARE, EVEN IF ADVISED OF THE         #
# POSSIBILITY OF SUCH DAMAGE.                                             #
# #########################################################################

from __future__ import (absolute_import, division, print_function,
                        unicode_literals)

import numpy as np
import scipy.ndimage
import logging
import warnings

logger = logging.getLogger(__name__)

__author__ = "Doga Gursoy"
__copyright__ = "Copyright (c) 2016, UChicago Argonne, LLC."
__docformat__ = 'restructuredtext en'
__all__ = ['ImageQuality','background_mask','compute_quality']

class ImageQuality(object):
    """Stores information about image quality"""
    def __init__(self, original, reconstruction):
        self.orig = original.astype(np.float)
        self.recon = reconstruction.astype(np.float)
        self.qualities = []
        self.maps = []
        self.scales = []

    def __str__(self):
        return "QUALITY: " + str(self.qualities) + "\nSCALES: " + str(self.scales)

    def __add__(self, other):
        self.qualities += other.qualities
        self.maps += other.maps
        self.scales += other.scales
        return self

    def add_quality(self,quality,scale,maps=None):
        '''
        Attributes
        -----------
        quality : scalar, list
            The average quality for the image
        map : array, list of arrays, optional
            the local quality rating across the image
        scale : scalar, list
            the size scale at which the quality was calculated
        '''
        if type(quality) is list:
            self.qualities += quality
            self.scales += scale
            if maps is None:
                maps = [None]*len(quality)
            self.maps += maps
        else:
            self.qualities.append(quality)
            self.scales.append(scale)
            self.maps.append(maps)

    def sort(self):
        """Sorts the qualities by scale. #STUB"""
        warnings.warn("ImageQuality.sort is not yet implmemented.")

def compute_quality(reference,reconstructions,method="MSSSIM", L=1):
    """
    Computes image quality metrics for each of the reconstructions.

    Parameters
    ---------
    reference : array
        the discrete reference image. In a future release, we will
        determine the best way to compare a continuous domain to a discrete
        reconstruction.
    reconstructions : list of arrays
        A list of discrete reconstructions
    method : string, optional
        The quality metric desired for this comparison.
        Options include: SSIM, MSSSIM
    L : scalar
        The dynamic range of the data. This value is 1 for float representations
        and 2^bitdepth for integer representations.

    Returns
    ---------
    metrics : list of ImageQuality
    """
    if not (type(reconstructions) is list):
        reconstructions = [reconstructions]

    dictionary = {"SSIM": _compute_ssim, "MSSSIM": _compute_msssim, "VIFp": _compute_vifp}
    method = dictionary[method]

    metrics = []
    for image in reconstructions:
        IQ = ImageQuality(reference, image)
        IQ = method(IQ, L=L)
        metrics.append(IQ)

    return metrics

def background_mask(phantom, shape):
    """Returns the background mask.

    Parameters
    ----------
    phantom : Phantom
    shape : ndarray

    Returns
    -------
    ndarray, bool
        True if pixel belongs to (an assumed) background.
    """
    dx, dy = shape
    _x = np.arange(0, 1, 1 / dx)
    _y = np.arange(0, 1, 1 / dy)
    px, py = np.meshgrid(_x, _y)

    mask = np.zeros(shape, dtype=np.bool)
    mask += (px - 0.5)**2 + (py - 0.5)**2 < 0.5**2
    for m in range(phantom.population):
        x = phantom.feature[m].center.x
        y = phantom.feature[m].center.y
        rad = phantom.feature[m].radius
        mask -= (px - x)**2 + (py - y)**2 < rad**2
    return mask

<<<<<<< HEAD
def _compute_vifp(imQual):
    """ Calculates the Visual Information Fidelity (VIFp) between two images in 
    in a multiscale pixel domain with scalar.
    
    -----------COPYRIGHT NOTICE STARTS WITH THIS LINE------------
Copyright (c) 2005 The University of Texas at Austin
All rights reserved.

Permission is hereby granted, without written agreement and without license or 
royalty fees, to use, copy, modify, and distribute this code (the source files) 
and its documentation for any purpose, provided that the copyright notice in 
its entirety appear in all copies of this code, and the original source of this 
code, Laboratory for Image and Video Engineering 
(LIVE, http://live.ece.utexas.edu) at the University of Texas at Austin 
(UT Austin, http://www.utexas.edu), is acknowledged in any publication that 
reports research using this code. The research is to be cited in the 
bibliography as:

H. R. Sheikh and A. C. Bovik, "Image Information and Visual Quality", IEEE 
Transactions on Image Processing, (to appear).

IN NO EVENT SHALL THE UNIVERSITY OF TEXAS AT AUSTIN BE LIABLE TO ANY PARTY FOR 
DIRECT, INDIRECT, SPECIAL, INCIDENTAL, OR CONSEQUENTIAL DAMAGES ARISING OUT OF 
THE USE OF THIS DATABASE AND ITS DOCUMENTATION, EVEN IF THE UNIVERSITY OF TEXAS
AT AUSTIN HAS BEEN ADVISED OF THE POSSIBILITY OF SUCH DAMAGE.

THE UNIVERSITY OF TEXAS AT AUSTIN SPECIFICALLY DISCLAIMS ANY WARRANTIES, 
INCLUDING, BUT NOT LIMITED TO, THE IMPLIED WARRANTIES OF MERCHANTABILITY AND 
FITNESS FOR A PARTICULAR PURPOSE. THE DATABASE PROVIDED HEREUNDER IS ON AN "AS 
IS" BASIS, AND THE UNIVERSITY OF TEXAS AT AUSTIN HAS NO OBLIGATION TO PROVIDE 
MAINTENANCE, SUPPORT, UPDATES, ENHANCEMENTS, OR MODIFICATIONS.

-----------COPYRIGHT NOTICE ENDS WITH THIS LINE------------
    
    Parameters
    -----------
    
    Returns
    -----------
    
    """
    ref = imQual.orig
    dist = imQual.recon
    
    sigmaN_sq = 2 # used to tune response
    eps = 1e-10

    vifmap = []
    vifp = []
    scales = range(0, 4)
    for scale in scales:
       
        # what the hell is this? N = 2, 3, 5, 9, 17 TODO: @ Daniel
        N = 2**(4-scale) + 1
        sd = 1.2 #N/5.0 # array([ 0.4,  0.6,  1. ,  1.8,  3.4])

        # Downsampling
        if (scale > 0):
            ref = scipy.ndimage.uniform_filter(ref, 2)
            dist = scipy.ndimage.uniform_filter(dist, 2)
            ref = ref[::2, ::2]
            dist = dist[::2, ::2]
        
        # TODO: @Daniel convolving with a low pass 11x11 normalized gaussian
        mu1 = scipy.ndimage.gaussian_filter(ref, sd)
        mu2 = scipy.ndimage.gaussian_filter(dist, sd)
        
        sigma1_sq = scipy.ndimage.gaussian_filter((ref-mu1)**2,         sd)
        sigma2_sq = scipy.ndimage.gaussian_filter((dist-mu2)**2,        sd)
        sigma12   = scipy.ndimage.gaussian_filter((ref-mu1)*(dist-mu2), sd)
        
        g = sigma12 / (sigma1_sq + eps)
        sigmav_sq = sigma2_sq - g * sigma12
        
        # cleaning data
#        g[sigma1_sq<eps] = 0
#        sigmav_sq[sigma1_sq<eps] = sigma2_sq[sigma1_sq<eps]
#        sigma1_sq[sigma1_sq<eps] = 0
#        
#        g[sigma2_sq<eps] = 0
#        sv_sq[sigma2_sq<eps] = 0
#        
#        sv_sq[g<0] = sigma2_sq[g<0]
#        g[g<0] = 0
#        sv_sq[sv_sq<=eps] = eps
        
        # Calculate VIF
        numator = np.log2(1 + g**2 * sigma1_sq / (sigmav_sq + sigmaN_sq))
        denator = np.sum(np.log2(1 + sigma1_sq / sigmaN_sq))
        
        vifmap.append(numator/denator)
        
        vifp.append(np.sum(vifmap[-1]))
        
    imQual.add_quality(vifp,scales,maps=vifmap)
    
    return imQual

def _compute_msssim(imQual, nlevels=5, filtersize=(11,11), sigma=1.2, L=255, K=(0.01,0.03)):
=======
def _compute_msssim(imQual, nlevels=5, sigma=0.5, L=1, K=(0.01,0.03)):
>>>>>>> 7fc6c4ab
    '''
    Multi-scale Structural Similarity Index (MS-SSIM)
    Z. Wang, E. P. Simoncelli and A. C. Bovik, "Multi-scale structural similarity
    for image quality assessment," Invited Paper, IEEE Asilomar Conference on
    Signals, Systems and Computers, Nov. 2003

    Paper can be found at: https://ece.uwaterloo.ca/~z70wang/publications/msssim.pdf

    Parameters
    -------------
    imQual : ImageQuality
    nlevels : int
        The max number of levels to analyze
    sigma : float
        Sets the standard deviation of the gaussian filter. This setting
        determines the minimum scale at which quality is assessed.
    L : scalar
        The dynamic range of the data. This value is 1 for float representations
        and 2^bitdepth for integer representations.
    K : 2-tuple
        A list of two constants which help prevent division by zero.

    Returns
    --------------
    imQual : ImageQuality

    '''
    img1 = imQual.orig
    img2 = imQual.recon

    # CHECK INPUTS FOR VALIDITY
    # assert that there is at least one level requested
    assert(nlevels > 0)
    # assert that the image never becomes smaller than the filter
    (M,N) = img1.shape
    min_img_width = min(M,N)/(2**(nlevels-1))
    max_filter_width = sigma*2
    assert(min_img_width >= max_filter_width)

    # The relative imporance of each level as determined by human experimentation
    #weight = [0.0448, 0.2856, 0.3001, 0.2363, 0.1333]

    for l in range(0,nlevels):
        imQual += _compute_ssim(ImageQuality(img1,img2), sigma=sigma, L=L, K=K, scale=sigma*2**l);
        if l == nlevels-1: break

        # Apply lowpass filter retain size, reflect at edges
        filtered_im1 = scipy.ndimage.filters.uniform_filter(img1, size=2)
        filtered_im2 = scipy.ndimage.filters.uniform_filter(img2, size=2)
        # Downsample by factor of two using numpy slicing
        img1 = filtered_im1[::2,::2];
        img2 = filtered_im2[::2,::2];

    return imQual

def _compute_ssim(imQual, sigma=0.5, L=1, K=(0.01,0.03), scale=None):
    """
    This is a modified version of SSIM based on implementation by
    Helder C. R. de Oliveira, based on the version of:
    Antoine Vacavant, ISIT lab, antoine.vacavant@iut.u-clermont1.fr,
    http://isit.u-clermont1.fr/~anvacava

    References:
        [1] Z. Wang, A. C. Bovik, H. R. Sheikh and E. P. Simoncelli.
        Image quality assessment: From error visibility to structural similarity.
        IEEE Transactions on Image Processing, 13(4):600--612, 2004.

        [2] Z. Wang and A. C. Bovik.
        Mean squared error: Love it or leave it? - A new look at signal fidelity measures.
        IEEE Signal Processing Magazine, 26(1):98--117, 2009.

    Attributes
    ----------
    imQual : ImageQuality
    L : scalar
        The dynamic range of the data. This value is 1 for float representations
        and 2^bitdepth for integer representations.
    sigma : list, optional
        The standard deviation of the gaussian filter.
    Returns
    ----------
    imQual : ImageQuality
    """
    if scale == None:
        scale = sigma

    c_1 = (K[0]*L)**2
    c_2 = (K[1]*L)**2

    # Convert image matrices to double precision (like in the Matlab version)
    img1 = imQual.orig
    img2 = imQual.recon

    # Means obtained by Gaussian filtering of inputs
    mu_1 = scipy.ndimage.filters.gaussian_filter(img1, sigma)
    mu_2 = scipy.ndimage.filters.gaussian_filter(img2, sigma)

    # Squares of means
    mu_1_sq = mu_1**2
    mu_2_sq = mu_2**2
    mu_1_mu_2 = mu_1 * mu_2

    # Squares of input matrices
    im1_sq = img1**2
    im2_sq = img2**2
    im12 = img1*img2

    # Variances obtained by Gaussian filtering of inputs' squares
    sigma_1_sq = scipy.ndimage.filters.gaussian_filter(im1_sq, sigma)
    sigma_2_sq = scipy.ndimage.filters.gaussian_filter(im2_sq, sigma)

    # Covariance
    sigma_12 = scipy.ndimage.filters.gaussian_filter(im12, sigma)

    # Centered squares of variances
    sigma_1_sq -= mu_1_sq
    sigma_2_sq -= mu_2_sq
    sigma_12 -= mu_1_mu_2

    if (c_1 > 0) & (c_2 > 0):
        ssim_map = ((2*mu_1_mu_2 + c_1) * (2*sigma_12 + c_2)) / ((mu_1_sq + mu_2_sq + c_1) * (sigma_1_sq + sigma_2_sq + c_2))
    else:
        numerator1 = 2 * mu_1_mu_2 + c_1
        numerator2 = 2 * sigma_12 + c_2

        denominator1 = mu_1_sq + mu_2_sq + c_1
        denominator2 = sigma_1_sq + sigma_2_sq + c_2

        ssim_map = np.ones(mu_1.size)

        index = (denominator1 * denominator2 > 0)

        ssim_map[index] = (numerator1[index] * numerator2[index]) / (denominator1[index] * denominator2[index])
        index = (denominator1 != 0) & (denominator2 == 0)
        ssim_map[index] = (numerator1[index] / denominator1[index])**4

    # return SSIM
    index = np.mean(ssim_map)
    imQual.add_quality(index, scale, maps=ssim_map)
    return imQual<|MERGE_RESOLUTION|>--- conflicted
+++ resolved
@@ -169,51 +169,49 @@
         mask -= (px - x)**2 + (py - y)**2 < rad**2
     return mask
 
-<<<<<<< HEAD
-def _compute_vifp(imQual):
-    """ Calculates the Visual Information Fidelity (VIFp) between two images in 
+def _compute_vifp(imQual, L=None):
+    """ Calculates the Visual Information Fidelity (VIFp) between two images in
     in a multiscale pixel domain with scalar.
-    
+
     -----------COPYRIGHT NOTICE STARTS WITH THIS LINE------------
-Copyright (c) 2005 The University of Texas at Austin
-All rights reserved.
-
-Permission is hereby granted, without written agreement and without license or 
-royalty fees, to use, copy, modify, and distribute this code (the source files) 
-and its documentation for any purpose, provided that the copyright notice in 
-its entirety appear in all copies of this code, and the original source of this 
-code, Laboratory for Image and Video Engineering 
-(LIVE, http://live.ece.utexas.edu) at the University of Texas at Austin 
-(UT Austin, http://www.utexas.edu), is acknowledged in any publication that 
-reports research using this code. The research is to be cited in the 
-bibliography as:
-
-H. R. Sheikh and A. C. Bovik, "Image Information and Visual Quality", IEEE 
-Transactions on Image Processing, (to appear).
-
-IN NO EVENT SHALL THE UNIVERSITY OF TEXAS AT AUSTIN BE LIABLE TO ANY PARTY FOR 
-DIRECT, INDIRECT, SPECIAL, INCIDENTAL, OR CONSEQUENTIAL DAMAGES ARISING OUT OF 
-THE USE OF THIS DATABASE AND ITS DOCUMENTATION, EVEN IF THE UNIVERSITY OF TEXAS
-AT AUSTIN HAS BEEN ADVISED OF THE POSSIBILITY OF SUCH DAMAGE.
-
-THE UNIVERSITY OF TEXAS AT AUSTIN SPECIFICALLY DISCLAIMS ANY WARRANTIES, 
-INCLUDING, BUT NOT LIMITED TO, THE IMPLIED WARRANTIES OF MERCHANTABILITY AND 
-FITNESS FOR A PARTICULAR PURPOSE. THE DATABASE PROVIDED HEREUNDER IS ON AN "AS 
-IS" BASIS, AND THE UNIVERSITY OF TEXAS AT AUSTIN HAS NO OBLIGATION TO PROVIDE 
-MAINTENANCE, SUPPORT, UPDATES, ENHANCEMENTS, OR MODIFICATIONS.
-
------------COPYRIGHT NOTICE ENDS WITH THIS LINE------------
-    
+    Copyright (c) 2005 The University of Texas at Austin
+    All rights reserved.
+
+    Permission is hereby granted, without written agreement and without license or
+    royalty fees, to use, copy, modify, and distribute this code (the source files)
+    and its documentation for any purpose, provided that the copyright notice in
+    its entirety appear in all copies of this code, and the original source of this
+    code, Laboratory for Image and Video Engineering
+    (LIVE, http://live.ece.utexas.edu) at the University of Texas at Austin
+    (UT Austin, http://www.utexas.edu), is acknowledged in any publication that
+    reports research using this code. The research is to be cited in the
+    bibliography as:
+
+    H. R. Sheikh and A. C. Bovik, "Image Information and Visual Quality", IEEE
+    Transactions on Image Processing, (to appear).
+
+    IN NO EVENT SHALL THE UNIVERSITY OF TEXAS AT AUSTIN BE LIABLE TO ANY PARTY FOR
+    DIRECT, INDIRECT, SPECIAL, INCIDENTAL, OR CONSEQUENTIAL DAMAGES ARISING OUT OF
+    THE USE OF THIS DATABASE AND ITS DOCUMENTATION, EVEN IF THE UNIVERSITY OF TEXAS
+    AT AUSTIN HAS BEEN ADVISED OF THE POSSIBILITY OF SUCH DAMAGE.
+
+    THE UNIVERSITY OF TEXAS AT AUSTIN SPECIFICALLY DISCLAIMS ANY WARRANTIES,
+    INCLUDING, BUT NOT LIMITED TO, THE IMPLIED WARRANTIES OF MERCHANTABILITY AND
+    FITNESS FOR A PARTICULAR PURPOSE. THE DATABASE PROVIDED HEREUNDER IS ON AN "AS
+    IS" BASIS, AND THE UNIVERSITY OF TEXAS AT AUSTIN HAS NO OBLIGATION TO PROVIDE
+    MAINTENANCE, SUPPORT, UPDATES, ENHANCEMENTS, OR MODIFICATIONS.
+    -----------COPYRIGHT NOTICE ENDS WITH THIS LINE------------
+
     Parameters
     -----------
-    
+
     Returns
     -----------
-    
+
     """
     ref = imQual.orig
     dist = imQual.recon
-    
+
     sigmaN_sq = 2 # used to tune response
     eps = 1e-10
 
@@ -221,7 +219,7 @@
     vifp = []
     scales = range(0, 4)
     for scale in scales:
-       
+
         # what the hell is this? N = 2, 3, 5, 9, 17 TODO: @ Daniel
         N = 2**(4-scale) + 1
         sd = 1.2 #N/5.0 # array([ 0.4,  0.6,  1. ,  1.8,  3.4])
@@ -232,46 +230,31 @@
             dist = scipy.ndimage.uniform_filter(dist, 2)
             ref = ref[::2, ::2]
             dist = dist[::2, ::2]
-        
+
         # TODO: @Daniel convolving with a low pass 11x11 normalized gaussian
         mu1 = scipy.ndimage.gaussian_filter(ref, sd)
         mu2 = scipy.ndimage.gaussian_filter(dist, sd)
-        
+
         sigma1_sq = scipy.ndimage.gaussian_filter((ref-mu1)**2,         sd)
         sigma2_sq = scipy.ndimage.gaussian_filter((dist-mu2)**2,        sd)
         sigma12   = scipy.ndimage.gaussian_filter((ref-mu1)*(dist-mu2), sd)
-        
+
         g = sigma12 / (sigma1_sq + eps)
         sigmav_sq = sigma2_sq - g * sigma12
-        
-        # cleaning data
-#        g[sigma1_sq<eps] = 0
-#        sigmav_sq[sigma1_sq<eps] = sigma2_sq[sigma1_sq<eps]
-#        sigma1_sq[sigma1_sq<eps] = 0
-#        
-#        g[sigma2_sq<eps] = 0
-#        sv_sq[sigma2_sq<eps] = 0
-#        
-#        sv_sq[g<0] = sigma2_sq[g<0]
-#        g[g<0] = 0
-#        sv_sq[sv_sq<=eps] = eps
-        
+
         # Calculate VIF
         numator = np.log2(1 + g**2 * sigma1_sq / (sigmav_sq + sigmaN_sq))
         denator = np.sum(np.log2(1 + sigma1_sq / sigmaN_sq))
-        
+
         vifmap.append(numator/denator)
-        
+
         vifp.append(np.sum(vifmap[-1]))
-        
+
     imQual.add_quality(vifp,scales,maps=vifmap)
-    
+
     return imQual
 
 def _compute_msssim(imQual, nlevels=5, filtersize=(11,11), sigma=1.2, L=255, K=(0.01,0.03)):
-=======
-def _compute_msssim(imQual, nlevels=5, sigma=0.5, L=1, K=(0.01,0.03)):
->>>>>>> 7fc6c4ab
     '''
     Multi-scale Structural Similarity Index (MS-SSIM)
     Z. Wang, E. P. Simoncelli and A. C. Bovik, "Multi-scale structural similarity
