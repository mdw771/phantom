--- conflicted
+++ resolved
@@ -70,10 +70,7 @@
            'SlantedSquares',
            'UnitCircle',
            'WetCircles',
-<<<<<<< HEAD
-=======
            'SiemensStar',
->>>>>>> d521f8e0
            'Soil',
            'Foam']
 
@@ -525,8 +522,6 @@
     return m
 
 
-<<<<<<< HEAD
-=======
 class SiemensStar(Phantom):
     """Generates a Siemens star.
 
@@ -570,7 +565,6 @@
         self.ratio = 2 * np.tan(np.pi/n_points)
 
 
->>>>>>> d521f8e0
 class Foam(Phantom):
     """Generates a phantom with structure similar to foam."""
 
