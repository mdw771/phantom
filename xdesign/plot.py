--- conflicted
+++ resolved
@@ -82,17 +82,6 @@
 DEFAULT_COLOR = 'blue'
 DEFAULT_COLOR_MAP = plt.cm.viridis
 
-<<<<<<< HEAD
-def plot_phantom(phantom, axis=None, labels=None):
-    """Plots a phantom to the given axis.
-    Parameters
-    ---------------
-    labels : bool
-        When True, each feature is labelled according to its index in the
-        phantom. IDEA: Allow users to provide list or generator for labels.
-    """
-    assert(isinstance(phantom, Phantom))
-=======
 
 def plot_phantom(phantom, axis=None, labels=None, c_props=[], c_map=None):
     """Plots a phantom to the given axis.
@@ -110,7 +99,6 @@
     # IDEA: Allow users to provide list or generator for labels.
     if not isinstance(phantom, Phantom):
         raise TypeError("Can only plot Phantoms.")
->>>>>>> 19deb3ff
     if axis is None:
         fig = plt.figure(figsize=(8, 8), facecolor='w')
         a = fig.add_subplot(111, aspect='equal')
@@ -131,9 +119,6 @@
     # Draw all features in the phantom.
     i = 0
     for f in phantom.feature:
-<<<<<<< HEAD
-        plot_feature(f, a)
-=======
         if c_map is not None:
             # use the colormap to determine the color
             for j in num_props:
@@ -143,7 +128,6 @@
             color = DEFAULT_COLOR
 
         plot_feature(f, a, c=color)
->>>>>>> 19deb3ff
         if labels is not None:
             a.annotate(str(i), xy=(f.center.x, f.center.y),
                        ha='center', va='center', color='white')
