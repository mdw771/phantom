#!/usr/bin/env python
# -*- coding: utf-8 -*-

# #########################################################################
# Copyright (c) 2016, UChicago Argonne, LLC. All rights reserved.         #
#                                                                         #
# Copyright 2016. UChicago Argonne, LLC. This software was produced       #
# under U.S. Government contract DE-AC02-06CH11357 for Argonne National   #
# Laboratory (ANL), which is operated by UChicago Argonne, LLC for the    #
# U.S. Department of Energy. The U.S. Government has rights to use,       #
# reproduce, and distribute this software.  NEITHER THE GOVERNMENT NOR    #
# UChicago Argonne, LLC MAKES ANY WARRANTY, EXPRESS OR IMPLIED, OR        #
# ASSUMES ANY LIABILITY FOR THE USE OF THIS SOFTWARE.  If software is     #
# modified to produce derivative works, such modified software should     #
# be clearly marked, so as not to confuse it with the version available   #
# from ANL.                                                               #
#                                                                         #
# Additionally, redistribution and use in source and binary forms, with   #
# or without modification, are permitted provided that the following      #
# conditions are met:                                                     #
#                                                                         #
#     * Redistributions of source code must retain the above copyright    #
#       notice, this list of conditions and the following disclaimer.     #
#                                                                         #
#     * Redistributions in binary form must reproduce the above copyright #
#       notice, this list of conditions and the following disclaimer in   #
#       the documentation and/or other materials provided with the        #
#       distribution.                                                     #
#                                                                         #
#     * Neither the name of UChicago Argonne, LLC, Argonne National       #
#       Laboratory, ANL, the U.S. Government, nor the names of its        #
#       contributors may be used to endorse or promote products derived   #
#       from this software without specific prior written permission.     #
#                                                                         #
# THIS SOFTWARE IS PROVIDED BY UChicago Argonne, LLC AND CONTRIBUTORS     #
# "AS IS" AND ANY EXPRESS OR IMPLIED WARRANTIES, INCLUDING, BUT NOT       #
# LIMITED TO, THE IMPLIED WARRANTIES OF MERCHANTABILITY AND FITNESS       #
# FOR A PARTICULAR PURPOSE ARE DISCLAIMED. IN NO EVENT SHALL UChicago     #
# Argonne, LLC OR CONTRIBUTORS BE LIABLE FOR ANY DIRECT, INDIRECT,        #
# INCIDENTAL, SPECIAL, EXEMPLARY, OR CONSEQUENTIAL DAMAGES (INCLUDING,    #
# BUT NOT LIMITED TO, PROCUREMENT OF SUBSTITUTE GOODS OR SERVICES;        #
# LOSS OF USE, DATA, OR PROFITS; OR BUSINESS INTERRUPTION) HOWEVER        #
# CAUSED AND ON ANY THEORY OF LIABILITY, WHETHER IN CONTRACT, STRICT      #
# LIABILITY, OR TORT (INCLUDING NEGLIGENCE OR OTHERWISE) ARISING IN       #
# ANY WAY OUT OF THE USE OF THIS SOFTWARE, EVEN IF ADVISED OF THE         #
# POSSIBILITY OF SUCH DAMAGE.                                             #
# #########################################################################

from __future__ import (absolute_import, division, print_function,
                        unicode_literals)

import numpy as np
from xdesign.geometry import *
from xdesign.geometry import beamintersect, beamcirc, rotate
import logging
import polytope as pt

logger = logging.getLogger(__name__)


__author__ = "Doga Gursoy"
__copyright__ = "Copyright (c) 2016, UChicago Argonne, LLC."
__docformat__ = 'restructuredtext en'
__all__ = ['Beam',
           'Probe',
           'sinogram',
           'angleogram']


class Beam(Line):

    """Beam (thick line) in 2-D cartesian space.

    It is defined by two distinct points.

    Attributes
    ----------
    p1 : Point
    p2 : Point
    size : scalar, optional
        Size of the beam.
    """

    def __init__(self, p1, p2, size=0):
        super(Beam, self).__init__(p1, p2)
        self.size = float(size)

    def __str__(self):
        return super(Beam, self).__str__()

    @property
    def half_space(self):
        """Returns the half space polytope respresentation of the infinite
        beam."""
        # add half beam width along the normal direction to each of the points
        half = self.normal*self.size/2
        edges = [Line(self.p1 + half, self.p2 + half),
                 Line(self.p1 - half, self.p2 - half)]

        # calculate the half-space for each edge
        A = []
        B = []

        for edge in edges:
            a, b, c = edge.standard

            # test for positive or negative side of line
            if self.p1.x*a + self.p1.y*b > c:
                a, b, c = -a, -b, -c

            A += [a, b]
            B += [c]

        A = np.array(np.reshape(A, (2, 2)))
        B = np.array(B)
        p = pt.Polytope(A, B)
        return p


class Probe(Beam):

    def __init__(self, p1, p2, size=0):
        super(Probe, self).__init__(p1, p2, size)
        self.history = []

    def translate(self, dx):
        """Translates beam along its normal direction."""
        vec = self.normal * dx
        self.p1 += vec
        self.p2 += vec

    def rotate(self, theta, origin):
        """Rotates beam around a given point."""
        self.p1 = rotate(self.p1, theta, origin)
        self.p2 = rotate(self.p2, theta, origin)

    def measure(self, phantom, noise=False):
        """Return the probe measurement given phantom. When noise is > 0,
        poisson noise is added to the returned measurement."""
        newdata = 0
        for m in range(phantom.population):
<<<<<<< HEAD
            newdata += (beamintersect(self, phantom.feature[m].geometry) *
                        phantom.feature[m].value)
=======
            newdata += (beamcirc(self, phantom.feature[m]) *
                        phantom.feature[m].mass_atten)
>>>>>>> 12cf781e
        if noise > 0:
            newdata += newdata * noise * np.random.poisson(1)
        self.record()
        return newdata

    def record(self):
        self.history.append(self.list)


def sinogram(sx, sy, phantom, noise=False):
    """Generates sinogram given a phantom.

    Parameters
    ----------
    sx : int
        Number of rotation angles.
    sy : int
        Number of detection pixels (or sample translations).
    phantom : Phantom

    Returns
    -------
    ndarray
        Sinogram.
    """
    scan = raster_scan(sx, sy)
    sino = np.zeros((sx, sy))
    for m in range(sx):
        # print(m)
        for n in range(sy):
            sino[m, n] = next(scan).measure(phantom, noise)
    return sino


def angleogram(sx, sy, phantom, noise=False):
    """Generates angleogram given a phantom.

    Parameters
    ----------
    sx : int
        Number of rotation angles.
    sy : int
        Number of detection pixels (or sample translations).
    phantom : Phantom

    Returns
    -------
    ndarray
        Angleogram.
    """
    scan = angle_scan(sx, sy)
    angl = np.zeros((sx, sy))
    for m in range(sx):
        print(m)
        for n in range(sy):
            angl[m, n] = next(scan).measure(phantom, noise)
    return angl


def raster_scan(sx, sy):
    """Provides a beam list for raster-scanning.

    Parameters
    ----------
    sx : int
        Number of rotation angles.
    sy : int
        Number of detection pixels (or sample translations).

    Yields
    ------
    Probe
    """
    # Step size of the probe.
    step = 1. / sy

    # Step size of the rotation angle.
    theta = np.pi / sx

    # Fixed probe location.
    p = Probe(Point(step / 2., -10), Point(step / 2., 10), step)

    for m in range(sx):
        for n in range(sy):
            yield p
            p.translate(step)
        p.translate(-1)
        p.rotate(theta, Point(0.5, 0.5))


def angle_scan(sx, sy):
    """Provides a beam list for raster-scanning.

    Parameters
    ----------
    sx : int
        Number of rotation angles.
    sy : int
        Number of detection pixels (or sample translations).

    Yields
    ------
    Probe
    """
    # Step size of the probe.
    step = 0.1 / sy

    # Fixed rotation points.
    p1 = Point(0, 0.5)
    p2 = Point(0.5, 0.5)

    # Step size of the rotation angle.
    beta = np.pi / (sx + 1)
    alpha = np.pi / sy

    # Fixed probe location.
    p = Probe(Point(step / 2., -10), Point(step / 2., 10), step)

    for m in range(sx):
        for n in range(sy):
            yield p
            p.rotate(-alpha, p1)
        p.rotate(np.pi, p1)
        p1.rotate(-beta, p2)
        p.rotate(-beta, p2)<|MERGE_RESOLUTION|>--- conflicted
+++ resolved
@@ -139,13 +139,8 @@
         poisson noise is added to the returned measurement."""
         newdata = 0
         for m in range(phantom.population):
-<<<<<<< HEAD
             newdata += (beamintersect(self, phantom.feature[m].geometry) *
-                        phantom.feature[m].value)
-=======
-            newdata += (beamcirc(self, phantom.feature[m]) *
                         phantom.feature[m].mass_atten)
->>>>>>> 12cf781e
         if noise > 0:
             newdata += newdata * noise * np.random.poisson(1)
         self.record()
